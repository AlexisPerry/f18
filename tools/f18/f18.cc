// Copyright (c) 2018, NVIDIA CORPORATION.  All rights reserved.
//
// Licensed under the Apache License, Version 2.0 (the "License");
// you may not use this file except in compliance with the License.
// You may obtain a copy of the License at
//
//     http://www.apache.org/licenses/LICENSE-2.0
//
// Unless required by applicable law or agreed to in writing, software
// distributed under the License is distributed on an "AS IS" BASIS,
// WITHOUT WARRANTIES OR CONDITIONS OF ANY KIND, either express or implied.
// See the License for the specific language governing permissions and
// limitations under the License.

// Temporary Fortran front end driver main program for development scaffolding.

#include "../../lib/parser/characters.h"
#include "../../lib/parser/features.h"
#include "../../lib/parser/message.h"
#include "../../lib/parser/parse-tree-visitor.h"
#include "../../lib/parser/parse-tree.h"
#include "../../lib/parser/parsing.h"
#include "../../lib/parser/provenance.h"
#include "../../lib/parser/unparse.h"
#include "../../lib/semantics/dump-parse-tree.h"
#include "../../lib/semantics/mod-file.h"
#include "../../lib/semantics/resolve-labels.h"
#include "../../lib/semantics/resolve-names.h"
#include "../../lib/semantics/scope.h"
#include "../../lib/semantics/unparse-with-symbols.h"
#include <cerrno>
#include <cstdio>
#include <cstring>
#include <fstream>
#include <iostream>
#include <list>
#include <memory>
#include <optional>
#include <stdlib.h>
#include <string>
#include <sys/wait.h>
#include <unistd.h>
#include <vector>

static std::list<std::string> argList(int argc, char *const argv[]) {
  std::list<std::string> result;
  for (int j = 0; j < argc; ++j) {
    result.emplace_back(argv[j]);
  }
  return result;
}

struct MeasurementVisitor {
  template<typename A> bool Pre(const A &) { return true; }
  template<typename A> void Post(const A &) {
    ++objects;
    bytes += sizeof(A);
  }
  size_t objects{0}, bytes{0};
};

void MeasureParseTree(const Fortran::parser::Program &program) {
  MeasurementVisitor visitor;
  Fortran::parser::Walk(program, visitor);
  std::cout << "Parse tree comprises " << visitor.objects
            << " objects and occupies " << visitor.bytes << " total bytes.\n";
}

std::vector<std::string> filesToDelete;

void CleanUpAtExit() {
  for (const auto &path : filesToDelete) {
    if (!path.empty()) {
      unlink(path.data());
    }
  }
}

struct DriverOptions {
  DriverOptions() {}
  bool verbose{false};  // -v
  bool compileOnly{false};  // -c
  std::string outputPath;  // -o path
  std::string moduleDirectory{"."s};  // -module dir
  bool forcedForm{false};  // -Mfixed or -Mfree appeared
  bool warningsAreErrors{false};  // -Werror
  Fortran::parser::Encoding encoding{Fortran::parser::Encoding::UTF8};
  bool parseOnly{false};
  bool dumpProvenance{false};
  bool dumpCookedChars{false};
  bool dumpUnparse{false};
  bool dumpUnparseWithSymbols{false};
  bool dumpParseTree{false};
  bool dumpSymbols{false};
  bool debugResolveNames{false};
  bool measureTree{false};
  std::vector<std::string> pgf90Args;
  const char *prefix{nullptr};
};

bool ParentProcess() {
  if (fork() == 0) {
    return false;  // in child process
  }
  int childStat{0};
  wait(&childStat);
  if (!WIFEXITED(childStat) || WEXITSTATUS(childStat) != 0) {
    exit(EXIT_FAILURE);
  }
  return true;
}

void Exec(std::vector<char *> &argv, bool verbose = false) {
  if (verbose) {
    for (size_t j{0}; j < argv.size(); ++j) {
      std::cerr << (j > 0 ? " " : "") << argv[j];
    }
    std::cerr << '\n';
  }
  argv.push_back(nullptr);
  execvp(argv[0], &argv[0]);
  std::cerr << "execvp(" << argv[0] << ") failed: " << std::strerror(errno)
            << '\n';
  exit(EXIT_FAILURE);
}

void RunOtherCompiler(DriverOptions &driver, char *source, char *relo) {
  std::vector<char *> argv;
  for (size_t j{0}; j < driver.pgf90Args.size(); ++j) {
    argv.push_back(driver.pgf90Args[j].data());
  }
  char dashC[3] = "-c", dashO[3] = "-o";
  argv.push_back(dashC);
  argv.push_back(dashO);
  argv.push_back(relo);
  argv.push_back(source);
  Exec(argv, driver.verbose);
}

std::string RelocatableName(const DriverOptions &driver, std::string path) {
  if (driver.compileOnly && !driver.outputPath.empty()) {
    return driver.outputPath;
  }
  std::string base{path};
  auto slash{base.rfind("/")};
  if (slash != std::string::npos) {
    base = base.substr(slash + 1);
  }
  std::string relo{base};
  auto dot{base.rfind(".")};
  if (dot != std::string::npos) {
    relo = base.substr(0, dot);
  }
  relo += ".o";
  return relo;
}

int exitStatus{EXIT_SUCCESS};

std::string CompileFortran(
    std::string path, Fortran::parser::Options options, DriverOptions &driver) {
  if (!driver.forcedForm) {
    auto dot{path.rfind(".")};
    if (dot != std::string::npos) {
      std::string suffix{path.substr(dot + 1)};
      options.isFixedForm = suffix == "f" || suffix == "F" || suffix == "ff";
    }
  }
  Fortran::parser::Parsing parsing;
  parsing.Prescan(path, options);
  if (!parsing.messages().empty() &&
      (driver.warningsAreErrors || parsing.messages().AnyFatalError())) {
    std::cerr << driver.prefix << "could not scan " << path << '\n';
    parsing.messages().Emit(std::cerr, parsing.cooked());
    exitStatus = EXIT_FAILURE;
    return {};
  }
  if (driver.dumpProvenance) {
    parsing.DumpProvenance(std::cout);
    return {};
  }
  if (driver.dumpCookedChars) {
    parsing.DumpCookedChars(std::cout);
    return {};
  }
  parsing.Parse(&std::cout);
  if (options.instrumentedParse) {
    parsing.DumpParsingLog(std::cout);
    return {};
  }
  parsing.ClearLog();
  parsing.messages().Emit(std::cerr, parsing.cooked());
  if (!parsing.consumedWholeFile()) {
    parsing.EmitMessage(
        std::cerr, parsing.finalRestingPlace(), "parser FAIL (final position)");
    exitStatus = EXIT_FAILURE;
    return {};
  }
  if ((!parsing.messages().empty() &&
          (driver.warningsAreErrors || parsing.messages().AnyFatalError())) ||
      !parsing.parseTree().has_value()) {
    std::cerr << driver.prefix << "could not parse " << path << '\n';
    exitStatus = EXIT_FAILURE;
    return {};
  }
  auto &parseTree{*parsing.parseTree()};
  if (driver.measureTree) {
    MeasureParseTree(parseTree);
  }
  if (driver.debugResolveNames || driver.dumpSymbols ||
      driver.dumpUnparseWithSymbols) {
    std::vector<std::string> directories{options.searchDirectories};
    directories.insert(directories.begin(), "."s);
    if (driver.moduleDirectory != "."s) {
      directories.insert(directories.begin(), driver.moduleDirectory);
    }
<<<<<<< HEAD
    Fortran::semantics::ResolveNames(parseTree, parsing.cooked(), directories);
    const auto& Cook = parsing.cooked();
    bool Pass = Fortran::semantics::ValidateLabels(parseTree, Cook);
    if (!Pass) {
      std::cerr << "Semantic error(s), aborting\n";
      exitStatus = EXIT_FAILURE;
      return {};
    }
=======
    Fortran::semantics::ResolveNames(Fortran::semantics::Scope::globalScope,
        parseTree, parsing.cooked(), directories);
>>>>>>> 354a594b
    Fortran::semantics::ModFileWriter writer;
    writer.set_directory(driver.moduleDirectory);
    writer.WriteAll();
    writer.errors().Emit(std::cerr, parsing.cooked());
    if (driver.dumpSymbols) {
      Fortran::semantics::DumpSymbols(std::cout);
    }
    if (driver.dumpUnparseWithSymbols) {
      Fortran::semantics::UnparseWithSymbols(
          std::cout, parseTree, driver.encoding);
      return {};
    }
  }
  if (driver.dumpParseTree) {
    Fortran::semantics::DumpTree(std::cout, parseTree);
  }
  if (driver.dumpUnparse) {
    Unparse(std::cout, parseTree, driver.encoding, true /*capitalize*/,
        options.features.IsEnabled(
            Fortran::parser::LanguageFeature::BackslashEscapes));
    return {};
  }
  if (driver.parseOnly) {
    return {};
  }

  std::string relo{RelocatableName(driver, path)};

  char tmpSourcePath[32];
  std::snprintf(tmpSourcePath, sizeof tmpSourcePath, "/tmp/f18-%lx.f90",
      static_cast<unsigned long>(getpid()));
  {
    std::ofstream tmpSource;
    tmpSource.open(tmpSourcePath);
    Unparse(tmpSource, parseTree, driver.encoding, true /*capitalize*/,
        options.features.IsEnabled(
            Fortran::parser::LanguageFeature::BackslashEscapes));
  }

  if (ParentProcess()) {
    filesToDelete.push_back(tmpSourcePath);
    if (!driver.compileOnly && driver.outputPath.empty()) {
      filesToDelete.push_back(relo);
    }
    return relo;
  }
  RunOtherCompiler(driver, tmpSourcePath, relo.data());
  return {};
}

std::string CompileOtherLanguage(std::string path, DriverOptions &driver) {
  std::string relo{RelocatableName(driver, path)};
  if (ParentProcess()) {
    if (!driver.compileOnly && driver.outputPath.empty()) {
      filesToDelete.push_back(relo);
    }
    return relo;
  }
  RunOtherCompiler(driver, path.data(), relo.data());
  return {};
}

void Link(std::vector<std::string> &relocatables, DriverOptions &driver) {
  if (!ParentProcess()) {
    std::vector<char *> argv;
    for (size_t j{0}; j < driver.pgf90Args.size(); ++j) {
      argv.push_back(driver.pgf90Args[j].data());
    }
    for (auto &relo : relocatables) {
      argv.push_back(relo.data());
    }
    if (!driver.outputPath.empty()) {
      char dashO[3] = "-o";
      argv.push_back(dashO);
      argv.push_back(driver.outputPath.data());
    }
    Exec(argv, driver.verbose);
  }
}

int main(int argc, char *const argv[]) {

  atexit(CleanUpAtExit);

  DriverOptions driver;
  const char *pgf90{getenv("F18_FC")};
  driver.pgf90Args.push_back(pgf90 ? pgf90 : "pgf90");

  std::list<std::string> args{argList(argc, argv)};
  std::string prefix{args.front()};
  args.pop_front();
  prefix += ": ";
  driver.prefix = prefix.data();

  Fortran::parser::Options options;
  options.predefinitions.emplace_back("__F18", "1");
  options.predefinitions.emplace_back("__F18_MAJOR__", "1");
  options.predefinitions.emplace_back("__F18_MINOR__", "1");
  options.predefinitions.emplace_back("__F18_PATCHLEVEL__", "1");

  std::vector<std::string> fortranSources, otherSources, relocatables;
  bool anyFiles{false};

  while (!args.empty()) {
    std::string arg{std::move(args.front())};
    args.pop_front();
    if (arg.empty()) {
    } else if (arg.at(0) != '-') {
      anyFiles = true;
      auto dot{arg.rfind(".")};
      if (dot == std::string::npos) {
        driver.pgf90Args.push_back(arg);
      } else {
        std::string suffix{arg.substr(dot + 1)};
        if (suffix == "f" || suffix == "F" || suffix == "ff" ||
            suffix == "f90" || suffix == "F90" || suffix == "ff90" ||
            suffix == "f95" || suffix == "F95" || suffix == "ff95" ||
            suffix == "cuf" || suffix == "CUF" || suffix == "f18" ||
            suffix == "F18" || suffix == "ff18") {
          fortranSources.push_back(arg);
        } else if (suffix == "o" || suffix == "a") {
          relocatables.push_back(arg);
        } else {
          otherSources.push_back(arg);
        }
      }
    } else if (arg == "-") {
      fortranSources.push_back("-");
    } else if (arg == "--") {
      while (!args.empty()) {
        fortranSources.emplace_back(std::move(args.front()));
        args.pop_front();
      }
      break;
    } else if (arg == "-Mfixed") {
      driver.forcedForm = true;
      options.isFixedForm = true;
    } else if (arg == "-Mfree") {
      driver.forcedForm = true;
      options.isFixedForm = false;
    } else if (arg == "-Mextend") {
      options.fixedFormColumns = 132;
    } else if (arg == "-Mbackslash") {
      options.features.Enable(
          Fortran::parser::LanguageFeature::BackslashEscapes, false);
    } else if (arg == "-Mnobackslash") {
      options.features.Enable(
          Fortran::parser::LanguageFeature::BackslashEscapes);
    } else if (arg == "-Mstandard") {
      options.features.WarnOnAllNonstandard();
    } else if (arg == "-fopenmp") {
      options.features.Enable(Fortran::parser::LanguageFeature::OpenMP);
      options.predefinitions.emplace_back("_OPENMP", "201511");
    } else if (arg == "-Werror") {
      driver.warningsAreErrors = true;
    } else if (arg == "-ed") {
      options.features.Enable(Fortran::parser::LanguageFeature::OldDebugLines);
    } else if (arg == "-E") {
      driver.dumpCookedChars = true;
    } else if (arg == "-fbackslash") {
      options.features.Enable(
          Fortran::parser::LanguageFeature::BackslashEscapes);
    } else if (arg == "-fno-backslash") {
      options.features.Enable(
          Fortran::parser::LanguageFeature::BackslashEscapes, false);
    } else if (arg == "-fdebug-dump-provenance") {
      driver.dumpProvenance = true;
    } else if (arg == "-fdebug-dump-parse-tree") {
      driver.dumpParseTree = true;
    } else if (arg == "-fdebug-dump-symbols") {
      driver.dumpSymbols = true;
    } else if (arg == "-fdebug-resolve-names") {
      driver.debugResolveNames = true;
    } else if (arg == "-fdebug-measure-parse-tree") {
      driver.measureTree = true;
    } else if (arg == "-fdebug-instrumented-parse") {
      options.instrumentedParse = true;
    } else if (arg == "-funparse") {
      driver.dumpUnparse = true;
    } else if (arg == "-funparse-with-symbols") {
      driver.dumpUnparseWithSymbols = true;
    } else if (arg == "-fparse-only") {
      driver.parseOnly = true;
    } else if (arg == "-c") {
      driver.compileOnly = true;
    } else if (arg == "-o") {
      driver.outputPath = args.front();
      args.pop_front();
    } else if (arg.substr(0, 2) == "-D") {
      auto eq{arg.find('=')};
      if (eq == std::string::npos) {
        options.predefinitions.emplace_back(arg.substr(2), "1");
      } else {
        options.predefinitions.emplace_back(
            arg.substr(2, eq - 2), arg.substr(eq + 1));
      }
    } else if (arg.substr(0, 2) == "-U") {
      options.predefinitions.emplace_back(
          arg.substr(2), std::optional<std::string>{});
    } else if (arg == "-help" || arg == "--help" || arg == "-?") {
      std::cerr
          << "f18 options:\n"
          << "  -Mfixed | -Mfree     force the source form\n"
          << "  -Mextend             132-column fixed form\n"
          << "  -f[no-]backslash     enable[disable] \\escapes in literals\n"
          << "  -M[no]backslash      disable[enable] \\escapes in literals\n"
          << "  -Mstandard           enable conformance warnings\n"
          << "  -Mx,125,4            set bit 2 in xflag[125] (all Kanji mode)\n"
          << "  -Werror              treat warnings as errors\n"
          << "  -ed                  enable fixed form D lines\n"
          << "  -E                   prescan & preprocess only\n"
          << "  -fparse-only         parse only, no output except messages\n"
          << "  -funparse            parse & reformat only, no code "
             "generation\n"
          << "  -funparse-with-symbols  parse, resolve symbols, and unparse\n"
          << "  -fdebug-measure-parse-tree\n"
          << "  -fdebug-dump-provenance\n"
          << "  -fdebug-dump-parse-tree\n"
          << "  -fdebug-dump-symbols\n"
          << "  -fdebug-resolve-names\n"
          << "  -fdebug-instrumented-parse\n"
          << "  -v -c -o -I -D -U    have their usual meanings\n"
          << "  -help                print this again\n"
          << "Other options are passed through to the compiler.\n";
      return exitStatus;
    } else if (arg == "-V") {
      std::cerr << "\nf18 compiler (under development)\n";
      return exitStatus;
    } else {
      driver.pgf90Args.push_back(arg);
      if (arg == "-v") {
        driver.verbose = true;
      } else if (arg == "-I") {
        driver.pgf90Args.push_back(args.front());
        options.searchDirectories.push_back(args.front());
        args.pop_front();
      } else if (arg.substr(0, 2) == "-I") {
        options.searchDirectories.push_back(arg.substr(2));
      } else if (arg == "-module") {
        driver.moduleDirectory = args.front();
        driver.pgf90Args.push_back(driver.moduleDirectory);
        args.pop_front();
      } else if (arg == "-Mx,125,4") {  // PGI "all Kanji" mode
        options.encoding = Fortran::parser::Encoding::EUC_JP;
      }
    }
  }
  driver.encoding = options.encoding;

  if (options.isStrictlyStandard) {
    options.features.WarnOnAllNonstandard();
  }
  if (!options.features.IsEnabled(
          Fortran::parser::LanguageFeature::BackslashEscapes)) {
    driver.pgf90Args.push_back("-Mbackslash");
  }

  if (!anyFiles) {
    driver.measureTree = true;
    driver.dumpUnparse = true;
    CompileFortran("-", options, driver);
    return exitStatus;
  }
  for (const auto &path : fortranSources) {
    std::string relo{CompileFortran(path, options, driver)};
    if (!driver.compileOnly && !relo.empty()) {
      relocatables.push_back(relo);
    }
  }
  for (const auto &path : otherSources) {
    std::string relo{CompileOtherLanguage(path, driver)};
    if (!driver.compileOnly && !relo.empty()) {
      relocatables.push_back(relo);
    }
  }
  if (!relocatables.empty()) {
    Link(relocatables, driver);
  }
  return exitStatus;
}<|MERGE_RESOLUTION|>--- conflicted
+++ resolved
@@ -214,8 +214,8 @@
     if (driver.moduleDirectory != "."s) {
       directories.insert(directories.begin(), driver.moduleDirectory);
     }
-<<<<<<< HEAD
-    Fortran::semantics::ResolveNames(parseTree, parsing.cooked(), directories);
+    Fortran::semantics::ResolveNames(Fortran::semantics::Scope::globalScope,
+        parseTree, parsing.cooked(), directories);
     const auto& Cook = parsing.cooked();
     bool Pass = Fortran::semantics::ValidateLabels(parseTree, Cook);
     if (!Pass) {
@@ -223,10 +223,6 @@
       exitStatus = EXIT_FAILURE;
       return {};
     }
-=======
-    Fortran::semantics::ResolveNames(Fortran::semantics::Scope::globalScope,
-        parseTree, parsing.cooked(), directories);
->>>>>>> 354a594b
     Fortran::semantics::ModFileWriter writer;
     writer.set_directory(driver.moduleDirectory);
     writer.WriteAll();
